--- conflicted
+++ resolved
@@ -9,7 +9,6 @@
   
   // Enhanced Image Optimization Configuration - Comment 14 Fix
   images: {
-<<<<<<< HEAD
     // Enable modern image formats for better compression
     formats: ['image/webp', 'image/avif'],
     
@@ -17,10 +16,10 @@
     deviceSizes: [640, 750, 828, 1080, 1200, 1920, 2048, 3840],
     imageSizes: [16, 32, 48, 64, 96, 128, 256, 384],
     
+    // Legacy domains support
+    domains: ['localhost', 'images.unsplash.com', 'fashun.co.in', 'supabase.co', 'replicate.delivery'],
+    
     // Remote image patterns
-=======
-    domains: ['localhost', 'images.unsplash.com', 'fashun.co.in', 'supabase.co', 'replicate.delivery'],
->>>>>>> fa67490a
     remotePatterns: [
       {
         protocol: 'https',
@@ -28,7 +27,6 @@
       },
       {
         protocol: 'https',
-<<<<<<< HEAD
         hostname: 'via.placeholder.com',
       },
       {
@@ -42,11 +40,16 @@
       {
         protocol: 'https',
         hostname: 'storage.googleapis.com',
-      }
+      },
+      {
+        protocol: 'https',
+        hostname: '**.supabase.co',
+      },
     ],
     
     // Enable blur placeholder for loading images
     dangerouslyAllowSVG: true,
+    contentDispositionType: 'attachment',
     contentSecurityPolicy: "default-src 'self'; script-src 'none'; sandbox;",
     
     // Minimize layout shift
@@ -56,14 +59,21 @@
     unoptimized: process.env.NODE_ENV === 'development' && process.env.OPTIMIZE_IMAGES !== 'true'
   },
   
+  // Compiler optimizations
+  compiler: {
+    removeConsole: process.env.NODE_ENV === 'production',
+  },
+  
   // Performance optimizations
   reactStrictMode: true,
   swcMinify: true,
+  poweredByHeader: false,
+  compress: true,
   
   // Experimental features for better performance
   experimental: {
     optimizeCss: true,
-    optimizePackageImports: ['lucide-react', '@heroicons/react'],
+    optimizePackageImports: ['lucide-react', '@heroicons/react', 'framer-motion'],
   },
   
   // Webpack optimizations
@@ -88,64 +98,13 @@
     return config;
   },
   
-  // Headers for better caching
-=======
-        hostname: '**.supabase.co',
-      },
-    ],
-    formats: ['image/avif', 'image/webp'],
-    deviceSizes: [640, 750, 828, 1080, 1200, 1920],
-    imageSizes: [16, 32, 48, 64, 96, 128, 256, 384],
-    minimumCacheTTL: 60,
-    dangerouslyAllowSVG: true,
-    contentDispositionType: 'attachment',
-    contentSecurityPolicy: "default-src 'self'; script-src 'none'; sandbox;",
-  },
-  compiler: {
-    removeConsole: process.env.NODE_ENV === 'production',
-  },
-  experimental: {
-    optimizeCss: true,
-    optimizePackageImports: ['@heroicons/react', 'framer-motion', 'lucide-react'],
-  },
-  swcMinify: true,
-  reactStrictMode: true,
-  poweredByHeader: false,
-  compress: true,
->>>>>>> fa67490a
+  // Headers for better caching and security
   async headers() {
     return [
       {
         source: '/(.*)',
         headers: [
           {
-<<<<<<< HEAD
-            key: 'X-Content-Type-Options',
-            value: 'nosniff',
-          },
-          {
-            key: 'X-Frame-Options',
-            value: 'DENY',
-          },
-          {
-            key: 'X-XSS-Protection',
-            value: '1; mode=block',
-          },
-        ],
-      },
-      {
-        source: '/images/(.*)',
-        headers: [
-          {
-            key: 'Cache-Control',
-            value: 'public, max-age=31536000, immutable',
-          },
-        ],
-      }
-    ];
-  }
-}
-=======
             key: 'X-DNS-Prefetch-Control',
             value: 'on'
           },
@@ -179,9 +138,17 @@
           }
         ],
       },
+      {
+        source: '/images/(.*)',
+        headers: [
+          {
+            key: 'Cache-Control',
+            value: 'public, max-age=31536000, immutable',
+          },
+        ],
+      }
     ];
-  },
-};
->>>>>>> fa67490a
+  }
+}
 
-module.exports = nextConfig;+module.exports = nextConfig